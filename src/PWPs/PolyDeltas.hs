{-# LANGUAGE MultiParamTypeClasses #-}
{-# LANGUAGE FlexibleInstances #-}
{-# LANGUAGE GeneralizedNewtypeDeriving #-}

{-|
Module      : Deltas
Description : Polynomials extended with delta functions
Copyright   : (c) Peter Thompson, 2024
License     : BSD-2-Clause
Maintainer  : peter.thompson@pnsol.com
Stability   : experimental

We extend the polynomials with delta functions so that we can have 'pieces' of either.
We can add and multiply polynomials and add deltas; multiplying deltas only makes sense
in the context of multiplying CDFs, when it will be OK.
We will only be combining a delta and a poly over a zero interval, where the delta dominates.
We can define the operators in a way that keeps the deltas intact and makes the
piecewise integration/differentiation work.
-}
module PWPs.PolyDeltas 
(
      PolyDelta (..)
<<<<<<< HEAD
    , plus
    , times
    , minus
 --   , fromInteger
    , scalePD
    , differentiate
    , integrate
    , evaluatePD
    , convolvePolyDeltas
    , comparePDToZero
    , polyDeltaRoot
=======
    , PolyHeaviside (..)
    , polyHeavisideRoot
>>>>>>> 163a5f5a
)
where
import PWPs.ConvolutionClasses
import PWPs.SimplePolynomials as SP
import Debug.Trace

{- |
A PolyDelta either a polynomial, a (shifted, scaled) Delta or a (shifted, scaled) Heaviside. 
A delta has a mass, and a Heaviside has a starting value and a rise; 
for probabilities all should be constrained between 0 and 1. 
The position of both Ds and Hs is stored as its basepoint when doing piecewise operations.
<<<<<<< HEAD
-} 
data PolyDelta a = P (Poly a) | D a | H a a 
    deriving (Eq, Show)

=======
-}
data PolyDelta a = Pd (Poly a) | D a
    deriving (Show)
instance Eq a => Eq (PolyDelta a)
    where
        Pd x == Pd y = x == y
        D x  == D y  = x == y
        Pd _ == D _  = False
        D _  == Pd _ = False
>>>>>>> 163a5f5a
instance Functor PolyDelta where
    fmap f (D x) = D (f x)
    fmap f (Pd x) = Pd (fmap f x)
data PolyHeaviside a = Ph (Poly a) | H a a
    deriving (Show)

instance Eq a => Eq (PolyHeaviside a)
    where
        Ph x  == Ph y = x == y
        H x y == H x' y'  = (x == x') && (y == y')
        Ph _  == H _ _  = False
        H _ _ == Ph _ = False

instance Functor PolyHeaviside where
    fmap f (H x y) = H (f x) (f y)
    fmap f (Ph x) = Ph (fmap f x)

type MyConstraints a = (Eq a, Num a, Fractional a)
type EqNum a = (Eq a, Num a) 

plusPD :: (Eq a, Fractional a) => PolyDelta a -> PolyDelta a -> PolyDelta a
-- Polynomials have zero mass at a single point, so they are dominated by Ds and Hs
<<<<<<< HEAD
plusPD (P x) (P y) = P (SP.plus x y)
plusPD (P _) (H x y) = H x y
plusPD (P _) (D x) = D x
plusPD (D x) (P _) = D x
plusPD (D x) (D x') = D (x + x') 
plusPD (H x y) (P _) = H x y
plusPD (H x y) (H x' y') = H (x + x') (y + y')
plusPD _ _ = error "Cannot add Delta to Heaviside"

timesPD :: (Eq a, Fractional a) => PolyDelta a -> PolyDelta a -> PolyDelta a
timesPD (P x) (P y) = P (SP.times x y)
timesPD (P _) (D x) = D x
timesPD (D x) (P _) = D x
timesPD (D x) (D x') = D (x * x')
timesPD (P _) (H x y) = H x y
timesPD (H x y) (P _) = H x y
timesPD (H x y) (H x' y') = H (x * x') (y * y')
timesPD _ _ = error "Cannot multiply Delta by Heaviside"

minusPD :: Num a => PolyDelta a -> PolyDelta a
minusPD = fmap negate

scalePD :: Num a => a -> PolyDelta a -> PolyDelta a
scalePD x (P a) = P (SP.scalePoly x a)
scalePD x (D y) = D (x * y)
scalePD x (H y z) = H (x * y) (x * z)

evaluatePD :: Num a => a -> PolyDelta a -> [a]
evaluatePD point (P x) = [SP.evaluatePoly point x]
evaluatePD _ (H x y) = [x, y] 
evaluatePD _ (D x) = [x]

integratePD :: (Eq a, Fractional a) => PolyDelta a -> PolyDelta a
integratePD (P x) = P (SP.integrate x)
integratePD (D x) = H 0 x 
integratePD (H _ _) = error "Integration of a Heaviside disallowed" -- would require more sophisticated joining of pieces

differentiatePD :: (Eq a, Num a, Fractional a) => PolyDelta a -> PolyDelta a
differentiatePD (P x) = P (SP.differentiate x)
differentiatePD (H x y) = D (y - x)
differentiatePD (D _) = error "Differentiation of Delta is illegal"
=======
plusPD (Pd x) (Pd y) = Pd (x + y)
plusPD (Pd _) (D x)  = D x
plusPD (D x) (Pd _)  = D x
plusPD (D x) (D x')  = D (x + x')

timesPD :: (Eq a, Fractional a) => PolyDelta a -> PolyDelta a -> PolyDelta a
timesPD (Pd x) (Pd y) = Pd (x * y)
timesPD (Pd _) (D x)  = D x
timesPD (D x) (Pd _)  = D x
timesPD (D x) (D x')  = D (x * x')
>>>>>>> 163a5f5a

instance (Eq a, Num a, Fractional a) => Num (PolyDelta a) where
    (+)           = plusPD
    (*)           = timesPD
    negate        = fmap negate
    abs           = undefined
    signum        = undefined
    fromInteger n = Pd $ makePoly $ Prelude.fromInteger n

<<<<<<< HEAD
instance (Eq a, Num a, Fractional a) => Calculable (PolyDelta a)
    where
        plus             = plusPD
        times            = timesPD
        minus            = minusPD
        zero             = P 0 -- is this the best choice?
        fromInteger n    = D (Prelude.fromInteger n) -- is this the best choice?
        differentiate    = differentiatePD
        integrate        = integratePD 

boostPD :: (Eq a, Num a, Fractional a) => a -> PolyDelta a -> PolyDelta a
boostPD x (P y) = plusPD (P y) (P (makePoly x))
boostPD _ (D y) = D y
boostPD x (H y z) = H (x + y) (x + z)

instance (Eq a, Num a, Fractional a) => Evaluable a (PolyDelta a) 
=======

plusPH :: (Eq a, Fractional a) => PolyHeaviside a -> PolyHeaviside a -> PolyHeaviside a
-- Polynomials have zero mass at a single point, so they are dominated by Ds and Hs
plusPH (Ph x) (Ph y)     = Ph (x + y)
plusPH (Ph _) (H x y)    = H x y
plusPH (H x y) (Ph _)    = H x y
plusPH (H x y) (H x' y') = H (x + x') (y + y')

timesPH :: (Eq a, Fractional a) => PolyHeaviside a -> PolyHeaviside a -> PolyHeaviside a
timesPH (Ph x) (Ph y)     = Ph (x * y)
timesPH (Ph _) (H x y)    = H x y
timesPH (H x y) (Ph _)    = H x y
timesPH (H x y) (H x' y') = H (x * x') (y * y')
instance MyConstraints a => Num (PolyHeaviside a) where
    (+)           = plusPH
    (*)           = timesPH
    negate        = fmap negate
    abs           = undefined
    signum        = undefined
    fromInteger n = Ph $ makePoly $ Prelude.fromInteger n

integratePDH :: (Eq a, Fractional a) => PolyDelta a -> PolyHeaviside a
integratePDH (Pd x) = Ph (integratePoly x)
integratePDH (D x)  = H 0 x

differentiatePHD :: MyConstraints a => PolyHeaviside a -> PolyDelta a
differentiatePHD (Ph x)  = Pd (differentiatePoly x)
differentiatePHD (H x y) = D (y - x)

instance MyConstraints a => Integrable (PolyDelta a) (PolyHeaviside a)
    where
        integrate        = integratePDH

instance MyConstraints a => Differentiable (PolyHeaviside a) (PolyDelta a)
    where
        differentiate    = differentiatePHD

scalePD :: EqNum a => a -> PolyDelta a -> PolyDelta a
scalePD x (Pd a) = Pd (SP.scalePoly x a)
scalePD x (D y)  = D (x * y)

evaluatePD :: EqNum a => a -> PolyDelta a -> [a]
evaluatePD point (Pd x) = [SP.evaluatePoly point x]
evaluatePD _ (D x)      = [x]

boostPD :: MyConstraints a => a -> PolyDelta a -> PolyDelta a
boostPD x (Pd y) = Pd y + Pd (makePoly x)
boostPD _ (D y)  = D y
instance MyConstraints a => Evaluable a (PolyDelta a)
>>>>>>> 163a5f5a
    where
        evaluate  = evaluatePD
        boost     = boostPD
        scale     = scalePD

scalePH :: EqNum a => a -> PolyHeaviside a -> PolyHeaviside a
scalePH x (Ph a)  = Ph (SP.scalePoly x a)
scalePH x (H y z) = H (x * y) (x * z)

evaluatePH :: EqNum a => a -> PolyHeaviside a -> [a]
evaluatePH point (Ph x) = [SP.evaluatePoly point x]
evaluatePH _ (H x y)    = [x, y]

boostPH :: MyConstraints a => a -> PolyHeaviside a -> PolyHeaviside a
boostPH x (Ph y) = Ph y + Ph (makePoly x)
boostPH x (H y z) = H (x + y) (x + z)

instance MyConstraints a => Evaluable a (PolyHeaviside a)
    where
        evaluate  = evaluatePH
        boost     = boostPH
        scale     = scalePH

-- | Removes excess basepoints if the objects on either side are the same
aggregate :: Eq a => [(a, PolyDelta a)] -> [(a, PolyDelta a)]
aggregate []    = error "Empty list of polydeltas"
aggregate [x]   = [x] -- need at least two elements to do anything
aggregate ((bx, x):(by, y):xs)
    | x == y    = aggregate $ (bx, x):xs -- throw away the second basepoint
    | otherwise = (bx, x) : aggregate ((by, y):xs)

convolvePolyDeltas :: (Num a, Fractional a, Ord a)
                   => (a, a, PolyDelta a) -> (a, a, PolyDelta a) -> [(a, PolyDelta a)]
{- |
When both arguments are polynomials, we check the intervals are non-zero then use convolvePolys and just map the type.
For a delta, lower == upper (invariant to be checked), and the effect of the delta is to translate the other
argument (whichever it is) along by this amount. Need to ensure there is still an initial interval based at zero.
<<<<<<< HEAD
-} 
convolvePolyDeltas (lf, uf, P f) (lg, ug, P g) = 
    if (uf <= lf) || (ug <= lg) then error "Invalid polynomial interval width"
                                else aggregate $ map (\(x, p) -> (x, P p)) (convolvePolys (lf, uf, f) (lg, ug, g))
convolvePolyDeltas (lf, uf, D f) (lg, ug, P g) 
    | lf /= uf     = error "Non-zero delta interval"
    | ug < lg      = error "Negative interval width"
    | f == 0       = [(0, P zero)] -- convolving with a zero-sized delta gives nothing
    | lg + lf == 0 = [(0, scalePD f (P g)), (ug, P zero)] -- degenerate case of delta at zero
    -- Shift the poly by the basepoint of the delta and insert a new initial zero interval
    | otherwise    = aggregate [(0, P zero), (lg + lf, scalePD f (P (shiftPoly lf g))), (ug + lf, P zero)]
convolvePolyDeltas (lf, uf, P f) (lg, ug, D g) = convolvePolyDeltas (lg, ug, D g) (lf, uf, P f)  -- commutative
convolvePolyDeltas (lf, uf, D f) (lg, ug, D g) -- both deltas
    | lf /= uf || lg /= ug  = error "Non-zero delta interval"
    | f * g == 0            = [(0, P zero)] -- convolving with a zero-sized delta gives nothing
    | lg + lf == 0          = [(0, D (f * g)), (0, P zero)] -- degenerate case of deltas at zero
-- convolving with Heavisides is forbidden
convolvePolyDeltas _ _ = error "Unexpected convolution case"
=======
-}
convolvePolyDeltas (lf, uf, Pd f) (lg, ug, Pd g) =
    if (uf <= lf) || (ug <= lg) then error "Invalid polynomial interval width"
                                else aggregate $ map (\(x, p) -> (x, Pd p)) (convolvePolys (lf, uf, f) (lg, ug, g))
convolvePolyDeltas (lf, uf, D f) (lg, ug, Pd g)
    | lf /= uf     = error "Non-zero delta interval"
    | ug < lg      = error "Negative interval width"
    | f == 0       = [(0, Pd zeroPoly)] -- convolving with a zero-sized delta gives nothing
    | lg + lf == 0 = [(0, scalePD f (Pd g)), (ug, Pd zeroPoly)] -- degenerate case of delta at zero
    -- Shift the poly by the basepoint of the delta and insert a new initial zero interval
    | otherwise    = aggregate [(0, Pd zeroPoly), (lg + lf, scalePD f (Pd (shiftPoly lf g))), (ug + lf, Pd zeroPoly)]
convolvePolyDeltas (lf, uf, Pd f) (lg, ug, D g) = convolvePolyDeltas (lg, ug, D g) (lf, uf, Pd f)  -- commutative
convolvePolyDeltas (lf, uf, D f) (lg, ug, D g) -- both deltas
    | lf /= uf || lg /= ug  = error "Non-zero delta interval"
    | f * g == 0            = [(0, Pd zeroPoly)] -- convolving with a zero-sized delta gives nothing
    | lg + lf == 0          = [(0, D (f * g)), (0, Pd zeroPoly)] -- degenerate case of deltas at zero
    | otherwise             = [(0, Pd zeroPoly), (lg + lf, D (f * g)), (lg + lf, Pd zeroPoly)]
>>>>>>> 163a5f5a

instance (Num a, Fractional a, Ord a) => CompactConvolvable a (PolyDelta a)
    where
        convolveIntervals = convolvePolyDeltas

{-|
    We measure whether or not a polyheaviside is consistently above or below zero, or equals zero
-}
<<<<<<< HEAD
comparePDToZero :: (Fractional a, Eq a, Ord a) => (a, a, PolyDelta a) -> Maybe Ordering
comparePDToZero (lf, uf, P f) = SP.compareToZero (lf, uf, f) -- simple polynomial case
comparePDToZero (lf, uf, D f) 
    | lf /= uf      = error "Non-zero Delta interval"
    | f == 0        = Just EQ
    | f > 0         = Just GT
    | otherwise     = Just LT
comparePDToZero (lf, uf, H x y)
=======
comparePHToZero :: (Fractional a, Eq a, Ord a) => (a, a, PolyHeaviside a) -> Maybe Ordering
comparePHToZero (lf, uf, Ph f) = SP.compareToZero (lf, uf, f) -- simple polynomial case
comparePHToZero (lf, uf, H x y)
>>>>>>> 163a5f5a
    | lf /= uf                                          = error "Non-zero Heaviside interval"
    | (x == 0) && (y == 0)                              = Just EQ
    | ((x > 0) && (y >= 0)) || ((x >= 0) && (y > 0))    = Just GT
    | ((x < 0) && (y <= 0)) || ((x <= 0) && (y < 0))    = Just LT
    | otherwise                                         = Nothing

instance (Fractional a, Eq a, Ord a) => Comparable a (PolyHeaviside a)
    where
        compareZero = comparePHToZero

{-|
    We merge polynomials if they are equal. We merge Ds/Hs by adding them (not that we expect this case).
    We merge a zero D/H with a polynomial by discarding it. Other cases do not merge.
-}
instance (Num a, Eq a, Fractional a) => Mergeable (PolyDelta a)
    where
        mergeObject a b = case (a, b) of
            (Pd x, Pd y) -> if x == y then Just (Pd y) else Nothing
            (D x, Pd y)  -> if x == 0 then Just (Pd y) else Nothing
            (D x, D y)   -> Just (D (x + y))
            (_, _)       -> Nothing
        zero = Pd zeroPoly

instance (Num a, Eq a, Fractional a) => Mergeable (PolyHeaviside a)
    where
        mergeObject a b = case (a, b) of
            (Ph x, Ph y)     -> if x == y then Just (Ph y) else Nothing
            (H x y, Ph z)    -> if x == y then Just (Ph z) else Nothing
            (H x y, H x' y') -> Just (H (x + x') (y + y'))
<<<<<<< HEAD
            (_, _) -> Nothing
        zeroObject = zero
=======
            (_, _)           -> Nothing
        zero = Ph zeroPoly
>>>>>>> 163a5f5a

{-|
    Given an interval containing a given value of a PolyHeaviside, find its location
-}
polyHeavisideRoot  :: (Ord a, Num a, Eq a, Fractional a) => a -> a -> (a, a) -> PolyHeaviside a -> Maybe a
-- If we have a step, the interval is zero width so this is the root
<<<<<<< HEAD
polyDeltaRoot _ _ (l, u) (H _ _) = if l /= u then error "Non-zero Heaviside interval" else Just l 
-- otherwise we have a polynomial: subtract the value we are looking for so that we seek a zero crossing
polyDeltaRoot e x (l, u) (P p) = findPolyRoot e (l, u) (p `plus` makePoly (-x))
polyDeltaRoot _ _ _ (D _) = error "Can't take the root of a delta"
=======
polyHeavisideRoot  _ _ (l, u) (H _ _) = if l /= u then error "Non-zero Heaviside interval" else Just l
-- otherwise we have a polynomial: subtract the value we are looking for so that we seek a zero crossing
polyHeavisideRoot  e x (l, u) (Ph p) = findPolyRoot e (l, u) (p - makePoly x)
>>>>>>> 163a5f5a

displayPolyDelta :: (Ord a, Num a, Eq a, Fractional a) => a -> (a, a, PolyDelta a) -> Either (a,a) [(a, a)]
displayPolyDelta _ (l, u, D x)  = if l /= u then error "Non-zero delta interval"
                                    else Left (l, x)
displayPolyDelta s (l, u, Pd p) = if l >= u then error "Invalid polynomial interval"
                                    else Right (displayPoly p (l, u) s)
instance (Ord a, Num a, Eq a, Fractional a) => Displayable a (PolyDelta a)
    where
        displayObject = displayPolyDelta

displayPolyHeaviside  :: (Ord a, Num a, Eq a, Fractional a) => a -> (a, a, PolyHeaviside a) -> Either (a,a) [(a, a)]
displayPolyHeaviside  s (l, u, Ph p)  = if l >= u then error "Invalid polynomial interval"
                                    else Right (displayPoly p (l, u) s)
<<<<<<< HEAD
displayPolyDelta _ (l, u, H x y) = if l /= u then error "Non-zero heaviside interval"
                                    else Left (l, y - x)                                
=======
displayPolyHeaviside  _ (l, u, H x y) = if l /= u then error "Non-zero heaviside interval"
                                    else Left (l, y - x)
>>>>>>> 163a5f5a

instance (Ord a, Num a, Eq a, Fractional a) => Displayable a (PolyHeaviside a)
    where
        displayObject = displayPolyHeaviside<|MERGE_RESOLUTION|>--- conflicted
+++ resolved
@@ -1,6 +1,6 @@
 {-# LANGUAGE MultiParamTypeClasses #-}
 {-# LANGUAGE FlexibleInstances #-}
-{-# LANGUAGE GeneralizedNewtypeDeriving #-}
+{-# LANGUAGE ConstraintKinds #-}
 
 {-|
 Module      : Deltas
@@ -17,25 +17,11 @@
 We can define the operators in a way that keeps the deltas intact and makes the
 piecewise integration/differentiation work.
 -}
-module PWPs.PolyDeltas 
+module PWPs.PolyDeltas
 (
       PolyDelta (..)
-<<<<<<< HEAD
-    , plus
-    , times
-    , minus
- --   , fromInteger
-    , scalePD
-    , differentiate
-    , integrate
-    , evaluatePD
-    , convolvePolyDeltas
-    , comparePDToZero
-    , polyDeltaRoot
-=======
     , PolyHeaviside (..)
     , polyHeavisideRoot
->>>>>>> 163a5f5a
 )
 where
 import PWPs.ConvolutionClasses
@@ -47,12 +33,6 @@
 A delta has a mass, and a Heaviside has a starting value and a rise; 
 for probabilities all should be constrained between 0 and 1. 
 The position of both Ds and Hs is stored as its basepoint when doing piecewise operations.
-<<<<<<< HEAD
--} 
-data PolyDelta a = P (Poly a) | D a | H a a 
-    deriving (Eq, Show)
-
-=======
 -}
 data PolyDelta a = Pd (Poly a) | D a
     deriving (Show)
@@ -62,7 +42,6 @@
         D x  == D y  = x == y
         Pd _ == D _  = False
         D _  == Pd _ = False
->>>>>>> 163a5f5a
 instance Functor PolyDelta where
     fmap f (D x) = D (f x)
     fmap f (Pd x) = Pd (fmap f x)
@@ -85,49 +64,6 @@
 
 plusPD :: (Eq a, Fractional a) => PolyDelta a -> PolyDelta a -> PolyDelta a
 -- Polynomials have zero mass at a single point, so they are dominated by Ds and Hs
-<<<<<<< HEAD
-plusPD (P x) (P y) = P (SP.plus x y)
-plusPD (P _) (H x y) = H x y
-plusPD (P _) (D x) = D x
-plusPD (D x) (P _) = D x
-plusPD (D x) (D x') = D (x + x') 
-plusPD (H x y) (P _) = H x y
-plusPD (H x y) (H x' y') = H (x + x') (y + y')
-plusPD _ _ = error "Cannot add Delta to Heaviside"
-
-timesPD :: (Eq a, Fractional a) => PolyDelta a -> PolyDelta a -> PolyDelta a
-timesPD (P x) (P y) = P (SP.times x y)
-timesPD (P _) (D x) = D x
-timesPD (D x) (P _) = D x
-timesPD (D x) (D x') = D (x * x')
-timesPD (P _) (H x y) = H x y
-timesPD (H x y) (P _) = H x y
-timesPD (H x y) (H x' y') = H (x * x') (y * y')
-timesPD _ _ = error "Cannot multiply Delta by Heaviside"
-
-minusPD :: Num a => PolyDelta a -> PolyDelta a
-minusPD = fmap negate
-
-scalePD :: Num a => a -> PolyDelta a -> PolyDelta a
-scalePD x (P a) = P (SP.scalePoly x a)
-scalePD x (D y) = D (x * y)
-scalePD x (H y z) = H (x * y) (x * z)
-
-evaluatePD :: Num a => a -> PolyDelta a -> [a]
-evaluatePD point (P x) = [SP.evaluatePoly point x]
-evaluatePD _ (H x y) = [x, y] 
-evaluatePD _ (D x) = [x]
-
-integratePD :: (Eq a, Fractional a) => PolyDelta a -> PolyDelta a
-integratePD (P x) = P (SP.integrate x)
-integratePD (D x) = H 0 x 
-integratePD (H _ _) = error "Integration of a Heaviside disallowed" -- would require more sophisticated joining of pieces
-
-differentiatePD :: (Eq a, Num a, Fractional a) => PolyDelta a -> PolyDelta a
-differentiatePD (P x) = P (SP.differentiate x)
-differentiatePD (H x y) = D (y - x)
-differentiatePD (D _) = error "Differentiation of Delta is illegal"
-=======
 plusPD (Pd x) (Pd y) = Pd (x + y)
 plusPD (Pd _) (D x)  = D x
 plusPD (D x) (Pd _)  = D x
@@ -138,9 +74,8 @@
 timesPD (Pd _) (D x)  = D x
 timesPD (D x) (Pd _)  = D x
 timesPD (D x) (D x')  = D (x * x')
->>>>>>> 163a5f5a
-
-instance (Eq a, Num a, Fractional a) => Num (PolyDelta a) where
+
+instance MyConstraints a => Num (PolyDelta a) where
     (+)           = plusPD
     (*)           = timesPD
     negate        = fmap negate
@@ -148,24 +83,6 @@
     signum        = undefined
     fromInteger n = Pd $ makePoly $ Prelude.fromInteger n
 
-<<<<<<< HEAD
-instance (Eq a, Num a, Fractional a) => Calculable (PolyDelta a)
-    where
-        plus             = plusPD
-        times            = timesPD
-        minus            = minusPD
-        zero             = P 0 -- is this the best choice?
-        fromInteger n    = D (Prelude.fromInteger n) -- is this the best choice?
-        differentiate    = differentiatePD
-        integrate        = integratePD 
-
-boostPD :: (Eq a, Num a, Fractional a) => a -> PolyDelta a -> PolyDelta a
-boostPD x (P y) = plusPD (P y) (P (makePoly x))
-boostPD _ (D y) = D y
-boostPD x (H y z) = H (x + y) (x + z)
-
-instance (Eq a, Num a, Fractional a) => Evaluable a (PolyDelta a) 
-=======
 
 plusPH :: (Eq a, Fractional a) => PolyHeaviside a -> PolyHeaviside a -> PolyHeaviside a
 -- Polynomials have zero mass at a single point, so they are dominated by Ds and Hs
@@ -215,7 +132,6 @@
 boostPD x (Pd y) = Pd y + Pd (makePoly x)
 boostPD _ (D y)  = D y
 instance MyConstraints a => Evaluable a (PolyDelta a)
->>>>>>> 163a5f5a
     where
         evaluate  = evaluatePD
         boost     = boostPD
@@ -253,26 +169,6 @@
 When both arguments are polynomials, we check the intervals are non-zero then use convolvePolys and just map the type.
 For a delta, lower == upper (invariant to be checked), and the effect of the delta is to translate the other
 argument (whichever it is) along by this amount. Need to ensure there is still an initial interval based at zero.
-<<<<<<< HEAD
--} 
-convolvePolyDeltas (lf, uf, P f) (lg, ug, P g) = 
-    if (uf <= lf) || (ug <= lg) then error "Invalid polynomial interval width"
-                                else aggregate $ map (\(x, p) -> (x, P p)) (convolvePolys (lf, uf, f) (lg, ug, g))
-convolvePolyDeltas (lf, uf, D f) (lg, ug, P g) 
-    | lf /= uf     = error "Non-zero delta interval"
-    | ug < lg      = error "Negative interval width"
-    | f == 0       = [(0, P zero)] -- convolving with a zero-sized delta gives nothing
-    | lg + lf == 0 = [(0, scalePD f (P g)), (ug, P zero)] -- degenerate case of delta at zero
-    -- Shift the poly by the basepoint of the delta and insert a new initial zero interval
-    | otherwise    = aggregate [(0, P zero), (lg + lf, scalePD f (P (shiftPoly lf g))), (ug + lf, P zero)]
-convolvePolyDeltas (lf, uf, P f) (lg, ug, D g) = convolvePolyDeltas (lg, ug, D g) (lf, uf, P f)  -- commutative
-convolvePolyDeltas (lf, uf, D f) (lg, ug, D g) -- both deltas
-    | lf /= uf || lg /= ug  = error "Non-zero delta interval"
-    | f * g == 0            = [(0, P zero)] -- convolving with a zero-sized delta gives nothing
-    | lg + lf == 0          = [(0, D (f * g)), (0, P zero)] -- degenerate case of deltas at zero
--- convolving with Heavisides is forbidden
-convolvePolyDeltas _ _ = error "Unexpected convolution case"
-=======
 -}
 convolvePolyDeltas (lf, uf, Pd f) (lg, ug, Pd g) =
     if (uf <= lf) || (ug <= lg) then error "Invalid polynomial interval width"
@@ -290,7 +186,6 @@
     | f * g == 0            = [(0, Pd zeroPoly)] -- convolving with a zero-sized delta gives nothing
     | lg + lf == 0          = [(0, D (f * g)), (0, Pd zeroPoly)] -- degenerate case of deltas at zero
     | otherwise             = [(0, Pd zeroPoly), (lg + lf, D (f * g)), (lg + lf, Pd zeroPoly)]
->>>>>>> 163a5f5a
 
 instance (Num a, Fractional a, Ord a) => CompactConvolvable a (PolyDelta a)
     where
@@ -299,20 +194,9 @@
 {-|
     We measure whether or not a polyheaviside is consistently above or below zero, or equals zero
 -}
-<<<<<<< HEAD
-comparePDToZero :: (Fractional a, Eq a, Ord a) => (a, a, PolyDelta a) -> Maybe Ordering
-comparePDToZero (lf, uf, P f) = SP.compareToZero (lf, uf, f) -- simple polynomial case
-comparePDToZero (lf, uf, D f) 
-    | lf /= uf      = error "Non-zero Delta interval"
-    | f == 0        = Just EQ
-    | f > 0         = Just GT
-    | otherwise     = Just LT
-comparePDToZero (lf, uf, H x y)
-=======
 comparePHToZero :: (Fractional a, Eq a, Ord a) => (a, a, PolyHeaviside a) -> Maybe Ordering
 comparePHToZero (lf, uf, Ph f) = SP.compareToZero (lf, uf, f) -- simple polynomial case
 comparePHToZero (lf, uf, H x y)
->>>>>>> 163a5f5a
     | lf /= uf                                          = error "Non-zero Heaviside interval"
     | (x == 0) && (y == 0)                              = Just EQ
     | ((x > 0) && (y >= 0)) || ((x >= 0) && (y > 0))    = Just GT
@@ -342,29 +226,17 @@
             (Ph x, Ph y)     -> if x == y then Just (Ph y) else Nothing
             (H x y, Ph z)    -> if x == y then Just (Ph z) else Nothing
             (H x y, H x' y') -> Just (H (x + x') (y + y'))
-<<<<<<< HEAD
-            (_, _) -> Nothing
-        zeroObject = zero
-=======
             (_, _)           -> Nothing
         zero = Ph zeroPoly
->>>>>>> 163a5f5a
 
 {-|
     Given an interval containing a given value of a PolyHeaviside, find its location
 -}
 polyHeavisideRoot  :: (Ord a, Num a, Eq a, Fractional a) => a -> a -> (a, a) -> PolyHeaviside a -> Maybe a
 -- If we have a step, the interval is zero width so this is the root
-<<<<<<< HEAD
-polyDeltaRoot _ _ (l, u) (H _ _) = if l /= u then error "Non-zero Heaviside interval" else Just l 
--- otherwise we have a polynomial: subtract the value we are looking for so that we seek a zero crossing
-polyDeltaRoot e x (l, u) (P p) = findPolyRoot e (l, u) (p `plus` makePoly (-x))
-polyDeltaRoot _ _ _ (D _) = error "Can't take the root of a delta"
-=======
 polyHeavisideRoot  _ _ (l, u) (H _ _) = if l /= u then error "Non-zero Heaviside interval" else Just l
 -- otherwise we have a polynomial: subtract the value we are looking for so that we seek a zero crossing
 polyHeavisideRoot  e x (l, u) (Ph p) = findPolyRoot e (l, u) (p - makePoly x)
->>>>>>> 163a5f5a
 
 displayPolyDelta :: (Ord a, Num a, Eq a, Fractional a) => a -> (a, a, PolyDelta a) -> Either (a,a) [(a, a)]
 displayPolyDelta _ (l, u, D x)  = if l /= u then error "Non-zero delta interval"
@@ -378,13 +250,8 @@
 displayPolyHeaviside  :: (Ord a, Num a, Eq a, Fractional a) => a -> (a, a, PolyHeaviside a) -> Either (a,a) [(a, a)]
 displayPolyHeaviside  s (l, u, Ph p)  = if l >= u then error "Invalid polynomial interval"
                                     else Right (displayPoly p (l, u) s)
-<<<<<<< HEAD
-displayPolyDelta _ (l, u, H x y) = if l /= u then error "Non-zero heaviside interval"
-                                    else Left (l, y - x)                                
-=======
 displayPolyHeaviside  _ (l, u, H x y) = if l /= u then error "Non-zero heaviside interval"
                                     else Left (l, y - x)
->>>>>>> 163a5f5a
 
 instance (Ord a, Num a, Eq a, Fractional a) => Displayable a (PolyHeaviside a)
     where
