--- conflicted
+++ resolved
@@ -1,11 +1,8 @@
 {-# LANGUAGE TypeSynonymInstances #-}
-<<<<<<< HEAD
-=======
 {-# LANGUAGE ConstraintKinds #-}
 {-# LANGUAGE FlexibleContexts #-}
 {-# LANGUAGE MonoLocalBinds #-}
 
->>>>>>> 163a5f5a
 {-|
 Module      : IRVs
 Description : Operations on improper random variables
@@ -63,18 +60,12 @@
 
 import PWPs.Piecewise
 import PWPs.PolyDeltas
-<<<<<<< HEAD
-import PWPs.SimplePolynomials (Poly (..), makePoly)
-
-type Distribution a = Pieces a (PolyDelta a)
-=======
 import PWPs.SimplePolynomials (Poly (..), makePoly, zeroPoly)
 import PWPs.ConvolutionClasses 
 
 type MyConstraints a = (Fractional a, Ord a, Num a, Enum a, Eq a)
 type DistributionD a = Pieces a (PolyDelta a)
 type DistributionH a = Pieces a (PolyHeaviside a)
->>>>>>> 163a5f5a
 
 data IRV a = PDF (DistributionD a) | CDF (DistributionH a)
     deriving (Eq, Show)
@@ -90,18 +81,6 @@
 
 invert :: (Eq a, Ord a, Fractional a) => DistributionH a -> DistributionH a
 -- | Construct the inverse CDF by subtracting the CDF from 1
-<<<<<<< HEAD
-invert = applyObject plus (P $ makePoly 1) . minus
-
-invertCDF :: (Eq a, Ord a, Fractional a, Enum a) => IRV a -> IRV a
-invertCDF x = CDF (invert $ makeCDF x)
-
-shiftIRV :: (Ord a, Enum a, Num a, Fractional a, Num a) => a -> IRV a -> IRV a
--- | Make a delta and convolve with it
-shiftIRV s x = constructDelta s PWPs.IRVs.<+> PDF (makePDF x)
-
-makePDF :: (Ord a, Enum a, Eq a, Fractional a, Num a) => IRV a -> Distribution a
-=======
 invert = applyObject (-) (Ph $ makePoly 1)
 
 shiftIRV :: (Fractional a, Ord a, Num a, Enum a, Eq a, Differentiable (DistributionH a) (DistributionD a)) => a -> IRV a -> IRV a
@@ -109,31 +88,22 @@
 shiftIRV s x = constructDelta s PWPs.IRVs.<+> PDF (makePDF x)
 
 makePDF :: (Fractional a, Ord a, Num a, Enum a, Eq a, Differentiable (DistributionH a) (DistributionD a)) => IRV a -> DistributionD a
->>>>>>> 163a5f5a
 -- | Force an IRV into a PDF by differentiating if necessary
 makePDF (PDF x) = x
 makePDF (CDF x) = differentiate x
 
-<<<<<<< HEAD
-makeCDF :: (Ord a, Enum a, Eq a, Fractional a, Num a) => IRV a -> Distribution a
-=======
 makeCDF :: (Fractional a, Ord a, Num a, Enum a, Eq a, Integrable (DistributionD a) (DistributionH a)) => IRV a -> DistributionH a
->>>>>>> 163a5f5a
 -- | Force an IRV into a CDF by integrating if necessary
 makeCDF (CDF x) = x
 -- assume PDFs are 0 at 0
 makeCDF (PDF x) = integrate x
 
-constructUniform :: (Ord a, Enum a, Eq a, Fractional a, Num a) => a -> IRV a
+constructUniform :: MyConstraints a => a -> IRV a
 -- | Construct a PDF with uniform probability from 0 to the given value
 constructUniform x = if x <= 0 then error "Invalid interval"
-<<<<<<< HEAD
-                     else PDF (makePieces [(0, P (makePoly (1/x))), (x, P zero)])
-=======
                      else PDF (makePieces [(0, Pd (makePoly (1/x))), (x, Pd zeroPoly)])
->>>>>>> 163a5f5a
-
-constructDelta :: (Ord a, Enum a, Eq a, Fractional a, Num a) => a -> IRV a
+
+constructDelta :: MyConstraints a => a -> IRV a
 -- | Construct a PDF that is a delta function at the given value
 constructDelta x
     | x < 0 = error "Invalid value"
@@ -141,13 +111,8 @@
     | otherwise = PDF (makePieces [(0, Pd 0), (x, D 1), (x, Pd 0)])
 
 -- | PDF with zero value everywhere
-<<<<<<< HEAD
-zeroPDF :: (Ord a, Enum a, Eq a, Fractional a, Num a) => IRV a
-zeroPDF = PDF (makePieces [(0, P $ makePoly 0)])
-=======
 zeroPDF :: MyConstraints a => IRV a
 zeroPDF = PDF (makePieces [(0, Pd $ zeroPoly)])
->>>>>>> 163a5f5a
 
 monotonicFromZero :: (Ord a, Num a) => [a] -> Bool
 monotonicFromZero xs = if null xs then error "Empty list" else head xs == 0 && monotonic xs
@@ -155,7 +120,7 @@
 repeatedPoint :: Eq a => [a] -> Bool
 repeatedPoint as = and $ zipWith (==) as (tail as)
 
-constructCDF :: (Ord a, Enum a, Eq a, Fractional a, Num a) => [(a, a)] -> IRV a
+constructCDF :: MyConstraints a => [(a, a)] -> IRV a
 -- | Construct a CDF from a list of values, treating each new value as a step up from the one before, assuming we start at 0
 -- | First interval is a zero polynomial: subsequent intervals start with a delta and then have a constant polynomial.
 constructCDF xs
@@ -178,7 +143,7 @@
             interleave _ [] = []
             interleave (x':xs') (y':ys') = x':y':interleave xs' ys'
 
-constructLinearCDF:: (Ord a, Enum a, Eq a, Fractional a, Num a) => [(a, a)] -> IRV a
+constructLinearCDF:: MyConstraints a => [(a, a)] -> IRV a
 -- | Construct a CDF from a list of values, interpolating linearly between each pair of points
 constructLinearCDF xs
     | length xs < 2                         = error "Insufficient points"
@@ -203,11 +168,11 @@
             segments  = map Ph (zipWith3 makeSegment probabilities basepoints slopes ++ [makePoly (last probabilities)])
             makeSegment y x s = Poly [y - x*s, s]
 
-asDiscreteCDF :: (Ord a, Enum a, Eq a, Fractional a, Num a) => IRV a -> Int -> [(a, a)]
+asDiscreteCDF :: MyConstraints a => IRV a -> Int -> [(a, a)]
 -- | Turn an IRV into a list of point pairs corresponding to the CDF, with a given minimum number of points
 asDiscreteCDF x n = if n <= 0 then error "Invalid number of points" else decomposeIRV n (makeCDF x)
 
-asDiscretePDF :: (Ord a, Enum a, Eq a, Fractional a, Num a) => IRV a -> Int -> [Either (a,a) [(a, a)]]
+asDiscretePDF :: MyConstraints a => IRV a -> Int -> [Either (a,a) [(a, a)]]
 -- | Return a sequence of (Left) Impulse Probablity mass (equivalent to the
 --   integral of the Heaviside function at that point) or (Right) a sequence
 --   of Time and Probability Density. The sequence is monotonically increasing in Time.
@@ -235,49 +200,49 @@
         -- evaluate at the the basepoints - will get a list at each point, take the first
         values = map (head . (`evaluate` ys)) basepoints
 
-firstToFinish :: (Ord a, Enum a, Eq a, Fractional a, Num a) => IRV a -> IRV a -> IRV a
-firstToFinish x y = CDF (cdfOfx `plus` cdfOfy `plus` minus (cdfOfx `times` cdfOfy))
+firstToFinish :: MyConstraints a => IRV a -> IRV a -> IRV a
+firstToFinish x y = CDF (cdfOfx + cdfOfy - (cdfOfx * cdfOfy))
     where
         cdfOfx = makeCDF x
         cdfOfy = makeCDF y
 
-multiFtF :: (Ord a, Enum a, Eq a, Fractional a, Num a) => [IRV a] -> IRV a
+multiFtF :: MyConstraints a => [IRV a] -> IRV a
 -- | Compute the first-to-finsh of a list of IRVs by multiplying inverse CDFs then inverting
 -- If there is nothing finish the result is bottom
 multiFtF [] = bottom
 multiFtF [x] = x
 -- now know we have at least two, so head and tail are safe
-multiFtF xs = CDF $ invert $ foldr times (head icdfs) (tail icdfs)
+multiFtF xs = CDF $ invert $ foldr (*) (head icdfs) (tail icdfs)
     where
         icdfs = map (invert . makeCDF) xs
 
-allToFinish :: (Ord a, Enum a, Eq a, Fractional a, Num a) => IRV a -> IRV a -> IRV a
-allToFinish x y = CDF (makeCDF x `times` makeCDF y)
-
-multiAtF :: (Ord a, Enum a, Eq a, Fractional a, Num a) => [IRV a] -> IRV a
+allToFinish :: MyConstraints a => IRV a -> IRV a -> IRV a
+allToFinish x y = CDF (makeCDF x * makeCDF y)
+
+multiAtF :: MyConstraints a => [IRV a] -> IRV a
 -- | Compute the last-to-finsh of a list of IRVs: if we have nothing to wait for the result is top
 multiAtF [] = top
 multiAtF [x] = x
 -- now know we have at least two, so head and tail are safe
-multiAtF xs = CDF $ foldr times (head cdfs) (tail cdfs)
+multiAtF xs = CDF $ foldr (*) (head cdfs) (tail cdfs)
     where
         cdfs = map makeCDF xs
 
-probChoice :: (Ord a, Enum a, Eq a, Fractional a, Num a) => a -> IRV a -> IRV a -> IRV a
+probChoice :: MyConstraints a => a -> IRV a -> IRV a -> IRV a
 {- | 
 The probability is for choosing the left branch.
 We can do this on either PDFs or CDFs; if we have CDFs deliver a CDF, if we have both PDFs or one of each, deliver a PDF.
 -}
 probChoice p x y =
     case (x,y) of
-        (CDF a, CDF b) -> CDF ((p >< a) `plus` ((1 - p) >< b))
-        _              -> PDF ((p >< makePDF x) `plus` ((1 - p) >< makePDF y))
-
-multiWeightedChoice :: (Ord a, Enum a, Eq a, Fractional a, Num a) => [(a, IRV a)] -> IRV a
+        (CDF a, CDF b) -> CDF ((p >< a) + ((1 - p) >< b))
+        _              -> PDF ((p >< makePDF x) + ((1 - p) >< makePDF y))
+
+multiWeightedChoice :: MyConstraints a => [(a, IRV a)] -> IRV a
 -- If we have nothing to choose from we get nothing
 multiWeightedChoice [] = bottom
 -- we'll force everything into PDFs and deliver a PDF
-multiWeightedChoice xs = PDF (foldr plus zero (zipWith adjust weights pdfs))
+multiWeightedChoice xs = PDF (sum (zipWith adjust weights pdfs))
     where
         weights = map fst xs                -- :: [a]
         pdfs    = map (makePDF . snd) xs    -- :: [DistributionD a]
@@ -285,14 +250,14 @@
 
 -- | To convolve, force into PDFs and then invoke piecewise convolution
 infix 7 <+> -- same as *
-(<+>) :: (Ord a, Enum a, Eq a, Fractional a, Num a) => IRV a -> IRV a -> IRV a
+(<+>) :: MyConstraints a => IRV a -> IRV a -> IRV a
 x <+> y = PDF (makePDF x PWPs.Piecewise.<+> makePDF y)
 
-probMass :: (Ord a, Enum a, Eq a, Fractional a, Num a) => IRV a -> a
+probMass :: MyConstraints a => IRV a -> a
 -- | Just extract the final value of the CDF
 probMass = piecesFinalValue . makeCDF
 
-compareIRVs :: (Ord a, Enum a, Eq a, Fractional a, Num a) => IRV a -> IRV a -> Maybe Ordering
+compareIRVs :: MyConstraints a => IRV a -> IRV a -> Maybe Ordering
 {- | 
     If the two IRVs are partially ordered, return an ordering, otherwise return Nothing.
 -}
@@ -303,11 +268,7 @@
 support (PDF x) = piecewiseSupport x
 support (CDF x) = piecewiseSupport x
 
-<<<<<<< HEAD
-centiles :: (Ord a, Enum a, Eq a, Fractional a, Num a) => [a] -> IRV a -> [Maybe a]
-=======
 centiles :: (Fractional a, Ord a, Num a, Enum a, Eq a, Evaluable a (PolyHeaviside a)) => [a] -> IRV a -> [Maybe a]
->>>>>>> 163a5f5a
 -- | Given a list of probabiity values, return the times at which each value is reached; 
 -- if it is never reached, return Nothing in that position
 centiles probabilities dQ
