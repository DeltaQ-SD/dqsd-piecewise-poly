--- conflicted
+++ resolved
@@ -15,7 +15,8 @@
 -}
 module PWPs.ConvolutionClasses
 (
-    Calculable (..)
+    Integrable (..)
+  , Differentiable (..)
   , Evaluable (..)
   , CompactConvolvable (..)
   , Comparable (..)
@@ -24,22 +25,11 @@
 )
 where
 
-<<<<<<< HEAD
-class Calculable a where
-    plus          :: a -> a -> a
-    times         :: a -> a -> a
-    minus         :: a -> a
-    zero          :: a
-    fromInteger   :: Integer -> a
-    differentiate :: a -> a
-    integrate     :: a -> a
-=======
 class Integrable a b where
     integrate     :: a -> b
 
 class Differentiable a b where
     differentiate :: a -> b
->>>>>>> 163a5f5a
 
 class Evaluable a b where
     evaluate :: a -> b -> [a] -- evaluate b at point a
@@ -64,7 +54,7 @@
 -}
 class Mergeable a where
     mergeObject :: a -> a -> Maybe a
-    zeroObject  :: a
+    zero        :: a
 
 class Displayable a b where
     displayObject :: a -> (a, a, b) -> Either (a,a) [(a, a)]
